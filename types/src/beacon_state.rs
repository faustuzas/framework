--- conflicted
+++ resolved
@@ -3,13 +3,9 @@
 use ssz_types::{BitVector, FixedVector, VariableList};
 use tree_hash_derive::TreeHash;
 use ethereum_types::{H256 as Hash256};
-<<<<<<< HEAD
-use crate::{config::*, consts::*, primitives::*, types::*};
-=======
 use crate::{config::*, consts, primitives::*, types::*};
 use tree_hash::TreeHash;
 use types::{types::*};
->>>>>>> 502781b2
 
 #[derive(Debug, PartialEq)]
 pub enum Error {
@@ -100,9 +96,6 @@
         Ok(Hash256::from_slice(&self.tree_hash_root()))
     }
 
-<<<<<<< HEAD
-    pub fn set_state_root(&mut self, slot: Slot, state_root: Hash256) -> Result<(), BeaconStateError> {
-=======
     fn get_latest_block_roots_index(&self, slot: Slot) -> Result<usize, Error> {
         if (slot < self.slot) && (self.slot <= slot + self.block_roots.len() as u64) {
             Ok(slot.as_usize() % self.block_roots.len())
@@ -120,7 +113,6 @@
     }
 
     pub fn set_state_root(&mut self, slot: Slot, state_root: Hash256) -> Result<(), Error> {
->>>>>>> 502781b2
         let i = self.get_latest_state_roots_index(slot)?;
         self.state_roots[i] = state_root;
         Ok(())
@@ -138,23 +130,5 @@
         Ok(())
     }
 
-<<<<<<< HEAD
-    fn get_latest_block_roots_index(&self, slot: Slot) -> Result<usize, Error> {
-        if (slot < self.slot) && (self.slot <= slot + self.block_roots.len() as u64) {
-            Ok(slot.as_usize() % self.block_roots.len())
-        } else {
-            Err(BeaconStateError::SlotOutOfBounds)
-        }
-    }
-
-    fn get_latest_state_roots_index(&self, slot: Slot) -> Result<usize, Error> {
-        if (slot < self.slot) && (self.slot <= slot + Slot::from(self.state_roots.len())) {
-            Ok(slot.as_usize() % self.state_roots.len())
-        } else {
-            Err(BeaconStateError::SlotOutOfBounds)
-        }
-    }
-=======
->>>>>>> 502781b2
 
 }
pub use bls::{AggregatePublicKey, AggregateSignature, PublicKey, SecretKey, Signature};
pub use bls::{PublicKeyBytes, SignatureBytes};
pub use ethereum_types::H256;

pub type Epoch = u64;
pub type Gwei = u64;
pub type Shard = u64;
pub type Slot = u64;
pub type ValidatorIndex = u64;
pub type ValidatorId = PublicKey;
pub type Version = [u8; 4];
pub type Domain = u64;
<<<<<<< HEAD
pub type DomainType = u32;
pub type UnixSeconds = u64;
=======
pub type DomainType = u32;
>>>>>>> 638acfa1
<|MERGE_RESOLUTION|>--- conflicted
+++ resolved
@@ -10,9 +10,5 @@
 pub type ValidatorId = PublicKey;
 pub type Version = [u8; 4];
 pub type Domain = u64;
-<<<<<<< HEAD
 pub type DomainType = u32;
-pub type UnixSeconds = u64;
-=======
-pub type DomainType = u32;
->>>>>>> 638acfa1
+pub type UnixSeconds = u64;
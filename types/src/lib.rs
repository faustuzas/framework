pub mod beacon_state;
pub mod config;
pub mod consts;
pub mod helper_functions_types;
pub mod primitives;
pub mod types;

pub use crate::beacon_state::{Error as BeaconStateError, *};

#[cfg(test)]
mod spec_tests {
    use core::fmt::Debug;

    use serde::de::DeserializeOwned;
<<<<<<< HEAD
    use ssz_new::{SszDecode, SszEncode};
=======
    use ssz::{Decode, Encode};
>>>>>>> 9ab25693
    use test_generator::test_resources;
    use tree_hash::{SignedRoot, TreeHash};

    use crate::{
        beacon_state::BeaconState,
        config::MinimalConfig,
        types::{
            Attestation, AttestationData, AttesterSlashing, BeaconBlock, BeaconBlockBody,
            BeaconBlockHeader, Checkpoint, Deposit, DepositData, Eth1Data, Fork, HistoricalBatch,
            IndexedAttestation, PendingAttestation, ProposerSlashing, Validator, VoluntaryExit,
        },
    };

    // We do not generate tests for `AggregateAndProof` because this crate does not have that yet.

    #[test_resources("eth2.0-spec-tests/tests/minimal/phase0/ssz_static/Attestation/*/*")]
    fn attestation(case_directory: &str) {
        run_self_signed_case::<Attestation<MinimalConfig>>(case_directory);
    }

    #[test_resources("eth2.0-spec-tests/tests/minimal/phase0/ssz_static/AttestationData/*/*")]
    fn attestation_data(case_directory: &str) {
        run_case::<AttestationData>(case_directory);
    }

    #[test_resources("eth2.0-spec-tests/tests/minimal/phase0/ssz_static/AttesterSlashing/*/*")]
    fn attester_slashing(case_directory: &str) {
        run_case::<AttesterSlashing<MinimalConfig>>(case_directory);
    }

    #[test_resources("eth2.0-spec-tests/tests/minimal/phase0/ssz_static/BeaconBlock/*/*")]
    fn beacon_block(case_directory: &str) {
        run_self_signed_case::<BeaconBlock<MinimalConfig>>(case_directory);
    }

    #[test_resources("eth2.0-spec-tests/tests/minimal/phase0/ssz_static/BeaconBlockBody/*/*")]
    fn beacon_block_body(case_directory: &str) {
        run_case::<BeaconBlockBody<MinimalConfig>>(case_directory);
    }

    #[test_resources("eth2.0-spec-tests/tests/minimal/phase0/ssz_static/BeaconBlockHeader/*/*")]
    fn beacon_block_header(case_directory: &str) {
        run_self_signed_case::<BeaconBlockHeader>(case_directory);
    }

    #[test_resources("eth2.0-spec-tests/tests/minimal/phase0/ssz_static/BeaconState/*/*")]
    fn beacon_state(case_directory: &str) {
        run_case::<BeaconState<MinimalConfig>>(case_directory);
    }

    #[test_resources("eth2.0-spec-tests/tests/minimal/phase0/ssz_static/Checkpoint/*/*")]
    fn checkpoint(case_directory: &str) {
        run_case::<Checkpoint>(case_directory);
    }

    #[test_resources("eth2.0-spec-tests/tests/minimal/phase0/ssz_static/Deposit/*/*")]
    fn deposit(case_directory: &str) {
        run_case::<Deposit>(case_directory);
    }

    #[test_resources("eth2.0-spec-tests/tests/minimal/phase0/ssz_static/DepositData/*/*")]
    fn deposit_data(case_directory: &str) {
        run_self_signed_case::<DepositData>(case_directory);
    }

    #[test_resources("eth2.0-spec-tests/tests/minimal/phase0/ssz_static/Eth1Data/*/*")]
    fn eth1_data(case_directory: &str) {
        run_case::<Eth1Data>(case_directory);
    }

    #[test_resources("eth2.0-spec-tests/tests/minimal/phase0/ssz_static/Fork/*/*")]
    fn fork(case_directory: &str) {
        run_case::<Fork>(case_directory);
    }

    #[test_resources("eth2.0-spec-tests/tests/minimal/phase0/ssz_static/HistoricalBatch/*/*")]
    fn historical_batch(case_directory: &str) {
        run_case::<HistoricalBatch<MinimalConfig>>(case_directory);
    }

    #[test_resources("eth2.0-spec-tests/tests/minimal/phase0/ssz_static/IndexedAttestation/*/*")]
    fn indexed_attestation(case_directory: &str) {
        run_self_signed_case::<IndexedAttestation<MinimalConfig>>(case_directory);
    }

    #[test_resources("eth2.0-spec-tests/tests/minimal/phase0/ssz_static/PendingAttestation/*/*")]
    fn pending_attestation(case_directory: &str) {
        run_case::<PendingAttestation<MinimalConfig>>(case_directory);
    }

    #[test_resources("eth2.0-spec-tests/tests/minimal/phase0/ssz_static/ProposerSlashing/*/*")]
    fn proposer_slashing(case_directory: &str) {
        run_case::<ProposerSlashing>(case_directory);
    }

    #[test_resources("eth2.0-spec-tests/tests/minimal/phase0/ssz_static/Validator/*/*")]
    fn validator(case_directory: &str) {
        run_case::<Validator>(case_directory);
    }

    #[test_resources("eth2.0-spec-tests/tests/minimal/phase0/ssz_static/VoluntaryExit/*/*")]
    fn voluntary_exit(case_directory: &str) {
        run_self_signed_case::<VoluntaryExit>(case_directory);
    }

    fn run_self_signed_case<D>(case_directory: &str)
    where
<<<<<<< HEAD
        D: PartialEq + Debug + DeserializeOwned + SszDecode + SszEncode + TreeHash + SignedRoot,
=======
        D: PartialEq + Debug + DeserializeOwned + Decode + Encode + TreeHash + SignedRoot,
>>>>>>> 9ab25693
    {
        let signing_root = spec_test_utils::signing_root(case_directory);

        let yaml_value = run_case::<D>(case_directory);

        assert_eq!(yaml_value.signed_root(), signing_root.as_bytes());
    }

    fn run_case<D>(case_directory: &str) -> D
    where
<<<<<<< HEAD
        D: PartialEq + Debug + DeserializeOwned + SszDecode + SszEncode + TreeHash,
=======
        D: PartialEq + Debug + DeserializeOwned + Decode + Encode + TreeHash,
>>>>>>> 9ab25693
    {
        let ssz_bytes = spec_test_utils::serialized(case_directory);
        let yaml_value = spec_test_utils::value(case_directory);
        let hash_tree_root = spec_test_utils::hash_tree_root(case_directory);

        let ssz_value = D::from_ssz_bytes(ssz_bytes.as_slice())
            .expect("the file should contain a value encoded in SSZ");

        assert_eq!(ssz_value, yaml_value);
        assert_eq!(ssz_bytes, yaml_value.as_ssz_bytes());
        assert_eq!(yaml_value.tree_hash_root(), hash_tree_root.as_bytes());

        yaml_value
    }
}<|MERGE_RESOLUTION|>--- conflicted
+++ resolved
@@ -1,3 +1,7 @@
+// Lints are currently suppressed to prevent merge conflicts in case our contributors fix their code
+// on their own. This attribute should be removed in the future.
+#![allow(warnings)]
+
 pub mod beacon_state;
 pub mod config;
 pub mod consts;
@@ -12,11 +16,7 @@
     use core::fmt::Debug;
 
     use serde::de::DeserializeOwned;
-<<<<<<< HEAD
     use ssz_new::{SszDecode, SszEncode};
-=======
-    use ssz::{Decode, Encode};
->>>>>>> 9ab25693
     use test_generator::test_resources;
     use tree_hash::{SignedRoot, TreeHash};
 
@@ -124,11 +124,7 @@
 
     fn run_self_signed_case<D>(case_directory: &str)
     where
-<<<<<<< HEAD
         D: PartialEq + Debug + DeserializeOwned + SszDecode + SszEncode + TreeHash + SignedRoot,
-=======
-        D: PartialEq + Debug + DeserializeOwned + Decode + Encode + TreeHash + SignedRoot,
->>>>>>> 9ab25693
     {
         let signing_root = spec_test_utils::signing_root(case_directory);
 
@@ -139,11 +135,7 @@
 
     fn run_case<D>(case_directory: &str) -> D
     where
-<<<<<<< HEAD
         D: PartialEq + Debug + DeserializeOwned + SszDecode + SszEncode + TreeHash,
-=======
-        D: PartialEq + Debug + DeserializeOwned + Decode + Encode + TreeHash,
->>>>>>> 9ab25693
     {
         let ssz_bytes = spec_test_utils::serialized(case_directory);
         let yaml_value = spec_test_utils::value(case_directory);

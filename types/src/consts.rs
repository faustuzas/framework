--- conflicted
+++ resolved
@@ -1,8 +1,6 @@
-<<<<<<< HEAD
 use crate::primitives::*;
-=======
+
 pub use crate::primitives::Gwei;
->>>>>>> 638acfa1
 
 pub const JUSTIFICATION_BITS_LENGTH: usize = 4;
 pub const SECONDS_PER_DAY: u64 = 86400;
@@ -13,11 +11,8 @@
 pub const SHUFFLE_ROUND_COUNT: u64 = 90; // prideta
 pub type DepositContractTreeDepth = typenum::U32;
 pub type JustificationBitsLength = typenum::U4;
-<<<<<<< HEAD
 pub const SLOTS_PER_ETH1_VOTING_PERIOD: usize = 1024;
 pub const MAX_DEPOSITS: usize = 16;
-pub const EPOCHS_PER_HISTORICAL_VECTOR: u64 = 65536;
-=======
 
 pub const SLOTS_PER_HISTORICAL_ROOT: u64 = 8192;
 pub const EPOCHS_PER_HISTORICAL_VECTOR: u64 = 0x0001_0000;
@@ -27,5 +22,4 @@
 pub const MAX_COMMITTEES_PER_SLOT: u64 = 64;
 
 pub const DOMAIN_BEACON_ATTESTER: u32 = 1;
-pub const DOMAIN_BEACON_PROPOSER: u32 = 0;
->>>>>>> 638acfa1
+pub const DOMAIN_BEACON_PROPOSER: u32 = 0;
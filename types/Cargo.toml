[package]
name = 'types'
version = '0.1.0'
authors = ['Saulius Grigaitis <saulius@dist.lt>']
edition = '2018'

[dependencies]
<<<<<<< HEAD
bls = { path = "../utils/bls" }
=======
bls = { git = 'https://github.com/sigp/lighthouse' }
>>>>>>> 835f32eb
derive_more = '0.99.2'
ethereum-types = '0.8'
serde = { version = '1.0', features = ['derive']}
generic-array = { version = '0.13.2', features = ['serde'] }
typenum = '1.11.2'
<<<<<<< HEAD
ssz_new = { path = "../utils/ssz_new" }
ssz_new_derive = { path = "../utils/ssz_new_derive" }
eth2_ssz_types = { git = "https://github.com/sigp/lighthouse" }
=======
eth2_ssz = { git = 'https://github.com/sigp/lighthouse' }
eth2_ssz_derive = { git = 'https://github.com/sigp/lighthouse' }
eth2_ssz_types = { git = 'https://github.com/sigp/lighthouse' }
>>>>>>> 835f32eb
tree_hash = { git = 'https://github.com/sigp/lighthouse' }
tree_hash_derive = { git = 'https://github.com/sigp/lighthouse' }

[dev-dependencies]
spec_test_utils = { path = '../spec_test_utils' }
test-generator = '0.3.0'<|MERGE_RESOLUTION|>--- conflicted
+++ resolved
@@ -5,25 +5,15 @@
 edition = '2018'
 
 [dependencies]
-<<<<<<< HEAD
-bls = { path = "../utils/bls" }
-=======
-bls = { git = 'https://github.com/sigp/lighthouse' }
->>>>>>> 835f32eb
+bls = { path = '../utils/bls' }
 derive_more = '0.99.2'
 ethereum-types = '0.8'
 serde = { version = '1.0', features = ['derive']}
 generic-array = { version = '0.13.2', features = ['serde'] }
 typenum = '1.11.2'
-<<<<<<< HEAD
-ssz_new = { path = "../utils/ssz_new" }
-ssz_new_derive = { path = "../utils/ssz_new_derive" }
-eth2_ssz_types = { git = "https://github.com/sigp/lighthouse" }
-=======
-eth2_ssz = { git = 'https://github.com/sigp/lighthouse' }
-eth2_ssz_derive = { git = 'https://github.com/sigp/lighthouse' }
+ssz_new = { path = '../utils/ssz_new' }
+ssz_new_derive = { path = '../utils/ssz_new_derive' }
 eth2_ssz_types = { git = 'https://github.com/sigp/lighthouse' }
->>>>>>> 835f32eb
 tree_hash = { git = 'https://github.com/sigp/lighthouse' }
 tree_hash_derive = { git = 'https://github.com/sigp/lighthouse' }
 

--- conflicted
+++ resolved
@@ -11,10 +11,7 @@
     'utils/mif_ssz',
     'utils/mif_ssz_derive',
     'utils/mif_ssz_types'
-<<<<<<< HEAD
-=======
     'utils/merkle_proof',
->>>>>>> ef2bfd51
 ]
 
 [profile.release]
